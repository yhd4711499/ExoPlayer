--- conflicted
+++ resolved
@@ -54,8 +54,6 @@
     artifacts.add('archives', task);
 }
 
-<<<<<<< HEAD
-=======
 android.libraryVariants.all { variant ->
     task("generate${variant.name.capitalize()}Javadoc", type: Javadoc) {
         title = "ExoPlayer library"
@@ -71,17 +69,12 @@
     }
 }
 
->>>>>>> 5ca5df0b
 publish {
     repoName = 'exoplayer'
     userOrg = 'google'
     groupId = 'com.google.android.exoplayer'
     artifactId = 'exoplayer'
-<<<<<<< HEAD
-    version = 'r1.2.4'
-=======
     version = 'r1.3.1'
->>>>>>> 5ca5df0b
     description = 'The ExoPlayer library.'
     website = 'https://github.com/google/ExoPlayer'
 }